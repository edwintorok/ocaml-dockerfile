dev
---

<<<<<<< HEAD
- add beta repository for switches if there is a dev release
  in any of the compilers for that switch.
=======
- Demote Debian 9 to a Tier 2 now that Debian 10 is stable.
>>>>>>> 6fd0f239

v6.2.0 2019-06-25 Cambridge
---------------------------

- Add Fedora 30, Debian 10 (Buster), OpenSUSE 15.1 (Leap) and
  Alpine 3.10 to the distribution list (@avsm)
- Ensure Alpine 3.9 has an arm64 build (@avsm)
- Deprecate Ubuntu 14.04, Fedora 27/28 and Alpine 3.8 in favour of
  newer upstream versions (@avsm)

v6.1.1 2019-04-24 Cambridge
---------------------------

- Add support for Ubuntu 19.04 (Disco). (@avsm)
- Upgrade opam metadata to 2.0 format. (@avsm)

v6.1.0 2019-02-06 Cambridge
---------------------------

- Add support for Fedora 29 and OpenSUSE Leap 15.0 and Alpine 3.9.
- Demote some releases to Tier 2 from Tier 1.
- Add functions to calculate base distro tags in `Dockerfile_distro`.
- Install bzip2 and rsync on OpenSUSE distros.
- Add a `Dockerfile_opam.deprecated` container for being able to turn off older distros. 
- Install `which` into OpenSUSE containers by default.
- Use `+trunk` suffix for dev versions of compiler.
- Remove unused GNU Parallel wrapper in `dockerfile_cmd`.

v6.0.0 2018-11-15 Cambridge
---------------------------

This release focuses on the opam 2.0 release and the resulting
containers built on ocaml/opam2 on the Docker Hub.

- set the `OPAMYES` variable to true by default in ocaml
  containers so they remain non-interactive.
- install rsync in RPM distros
- Install opam-depext in the containers by default
- fix opam2 alpine and centos installation by installing openssl
- add a dependency on `ppx_sexp_conv` for dockerfile-cmd
- add support for Aarch32 in distros
- install coreutils in Alpine since OCaml 4.08 needs GNU stat to compile
- add support for Ubuntu 18.10 and Alpine 3.8 releases.
- add xz to Alpine and Zypper distributions.
- `install_opam_from_source` requires an explicit branch rather
  than defaulting to master.
- update version of Bubblewrap in containers to 0.3.1.
- port build system from Jbuilder to Dune.

v5.1.0 2018-06-15 Cambridge
---------------------------

- Remove unnecessary cmdliner dep in dockerfile-opam
- Support Tier2 distros in bulk builds

v5.0.0 2018-06-07 Cambridge
---------------------------

- Install the Bubblewrap sandboxing tool in all distributions and
  remove the older wrappers for opam2 namespace usage.
- Ensure that X11 is available in the containers so that the
  OCaml Graphics module is available (#8 via @kit-ty-kate)
- Add concept of a "Tier 1" and "Tier 2" distro so that we can
  categorise them more easily for container generation.
- Add support for Alpine 3.7 and Ubuntu 18.04 and Fedora 28.
- Update Ubuntu LTS to 18.04. 
- Deprecate Ubuntu 17.10 and 12.04 (now end-of-life).
- Alter the individual compiler containers to omit the patch version
  from the name. They will always have the latest patch version for CI.
- Allow distro selection to be filtered by OCaml version and architecture.
  This allows combinations like Ubuntu 18.04 (which breaks on earlier
  versions of OCaml due to the shift to PIE) to be expressed.
- Add missing OpenSUSE to the latest distros list.
- Add Ppc64le architecture.

v4.0.0 2017-12-25 Cambridge
---------------------------

Major API iteration to:

- switch to multistage container builds for smaller containers
- instead of separate `ocaml` and `opam` containers, just generate
  a single `opam` one which can optionally have the system compiler
  or a locally compiled one.
- explicitly support aliases for distributions, and allow older
  distributions to be marked as deprecated.

Other changes:
* Update OPAM 2 build mechanism to use `make cold`.
* Drop support for opam1 containers; use an older library version for those.
* Also mark OCaml 4.05.0 and 4.06.0 as a mainline release for opam2 as well.

v3.1.0 2017-07-14 Cambridge
---------------------------

* Mark OCaml 4.05.0 as a released stable version.
* Remove the Alpine 3.5 camlp4 hack as it has been fixed in a
  point release upstream.
* Add minimum constraint on sexplib in build rules (#6 reported by @smondet)
* Add support for Alpine 3.6 and Debian 10 (Buster).
* Bump the most recent Debian Stable to Debian 9.
* Bump the most recent Alpine to Alpine 3.6.
* Add OCaml 4.04.2 as the most recent compiler

v3.0.0 2017-06-14 Cambridge
---------------------------

* Add support for [multistage builds](https://docs.docker.com/engine/userguide/eng-image/multistage-build/)
  to the `from`, `add`, and `copy` commands.

There are also backwards incompatible changes to the package layout:

* Split up OPAM packages into `dockerfile` and `dockerfile-opam`.
  The latter contains the OPAM- and Linux-specific modules, with
  the core DSL in `dockerfile`.
* Port to [jbuilder](https://github.com/janestreet/jbuilder).

v2.2.3 2017-05-01 Cambridge
--------------------------

* Add OCaml 4.04.1 to the stable released set.
* Add Ubuntu 17.04 and Fedora 25 to the distribution list.
* Setup OPAM2 wrappers in containers. This will enforce Linux
  namespaces upon building and installing the packages, preventing
  them from doing network access when they shouldn't or writing files
  where they shouldn't (#1 from @AltGr).  These are not activated
  by default and are present in `/etc/opamrc.userns` in the relevant
  OPAM2 containers.

v2.2.2 2017-03-22 Cambridge
---------------------------

* Register 4.06.0 as a trunk compiler revision.
* Correctly install aspcud in all Alpine 3.5 containers.

v2.2.1 2017-02-22 Cambridge
---------------------------

* Bump latest stable OCaml to 4.04.0.
* Add OCaml 4.06.0dev into the build matrix.
* Support latest OPAM 2.0beta release.
* Bump the "latest" distro tags to Alpine 3.5 and OpenSUSE 42.2.

v2.2.0 2017-01-12 Cambridge
---------------------------

* Remove support for ARM variants from the default distribution
  list.  They will come back as explicitly supported multiarch
  targets, instead of the current qemu builds that are mixed up
  with x86_64 targets.
* Always install OPAM from source on Alpine until upstreaming
  is complete.
* Register 4.04 as a mainline compiler as well (fixes OPAM2).
* Add support for Alpine 3.5 and OpenSUSE 42.2, and promote
  the Alpine:latest images to Alpine 3.5.
* Do not install camlp4 by default in distributions.
* Refresh `aspcud` remote proxy with url-escaping fixes
  (via @OCamlPro-Henry in ocaml/opam#2809)
* Add Ubuntu 16.10 to the built-distros list.

v2.1.0 2016-11-07 Cambridge
---------------------------

* Update for OCaml 4.04 release. Now the "latest version"
  of the compiler is 4.03.0 since many packages do not yet
  compile for 4.04.
* Do not install `camlp4` in the base OPAM switch by default,
  as the dependencies in upstream OPAM work well enough to
  pull it in on-demand.

v2.0.0 2016-11-04 Cambridge
---------------------------

* Move `Dockerfile.Linux` to a separate `Dockerfile_linux`
  module, in preparation for `Dockerfile_windows` soon.
* Avoid using ppx annotations for sexp in the interface
  files, since this breaks ocamldoc.
* Add `Dockerfile.pp` for Format-style output.

v1.7.2
------

* Port to build using topkg and remove _oasis.
* Support `-safe-string` mode.
* Install `xz` into base Fedora and other RPM distros.
* Expose a `Linux.RPM.update` to force a Yum update.
* Install `openssl` as a dependency for OPAM2.

v1.7.1
------

* Support OPAM 2 better with explicit compiler selection.
* Correctly install ocamldoc in system OpenSUSE container.

v1.7.0
------

* *Multiarch:* Add Alpine 3.4 and Alpine/ARMHF 3.4 and
  deprecate Raspbian 7.
* Add OpenSUSE/Zypper support and add OpenSUSE 42.1 to the
  default distro build list.
* Add Ubuntu 16.10 to the distro list, and remove Ubuntu 15.10
  from default build list now that 16.10 LTS is available.
* Add Fedora 24 and make it the alias for Fedora stable. Also
  install `redhat-rpm-config` which is needed for pthreads.
* Add an `extra` arg the Dockerfile_distro matrix targets to
  add more distros to the mix, such as Raspbian.
* Support multiple OPAM versions in the matrix generation, 
  to make testing OPAM master easier.
* Always do an `rpm --rebuilddb` before a Yum invocation to
  deal with possible OverlayFS brokenness.
* Support `opam_version` to distro calls to build and install
  the latest version of OPAM2-dev.
* Add `xz` into Alpine containers so that untar of those works.
* Expose the development versions of OCaml compilers.

v1.6.0
------

* Add a more modern Git in CentOS 6 to make it work with OPAM
  remote refs.

v1.5.0
------

* Add released OCaml 4.03.0 into the compiler list, and break up
  the exposed variables into a more manageable set of
  `stable_ocaml_versions` and `all_ocaml_versions`.
* Install `centos-release-xen` remote into CentOS6/7 by default
  so that depexts for `xen-devel` work.

v1.4.0
------

* `Dockerfile_distro.generate_dockerfiles` goes into the current
  directory instead with each Dockerfile suffixed with the release
  name.  There is a new `generate_dockerfiles_in_directories`
  for the old behaviour.
* Move slow ARM distribution out of the default distro list into
  `Dockerfile_distro.slow_distros`.
* Add optional `?pin` argument to `dockerfile_distro` generation
  to make it easier to customise version of packages installed.

v1.3.0
------

* Rearrange OCaml installation commands to be in `Dockerfile` instead
  of in `Dockerfile_opam` (which is now purely OPAM installation).
* Create a `~/.ssh` folder with the right permissions in all distros.
* Ensure rsync is installed in all the Debian-based containers.
* Correctly label the ARMv7 containers with the `arch=armv7` label.
* Use ppx to build instead of camlp4. Now depends on OCaml 4.02+.

v1.2.1
------

* Remove redundant `apk update` from Alpine definition.
* Switch default cloud solver to one dedicated to these images so
  they can updated in sync (the default cloud one is getting hit
  by many bulk build hits in parallel and cannot cope with the load).
* Add `distro_of_tag` and `generate_dockerfile` to `Dockerfile_distro`.
* Add `nano` to images to satisfy `opam pin` going interactive.
* Also include `4.03.0` flambda build.
* Add ARMv7hf Raspbian distro (Wheezy and Jessie).

v1.2.0
------

* Add `dev-repo` metadata to OPAM file.
* Add support for installing the cloud solver for platforms where aspcud is not available.
* Add CMD entrypoints for containers.
* Alpine: add `bash` in container (requested by @justincormack)
* Debian: correct non-interactive typos and add `dialog` in container
* Remove `onbuild` triggers from OPAM containers as it inhibits caching (suggestion via @talex5)
* Include specific Debian versions (v7,8,9) in addition to the stable/unstable streams.
* Add `Dockerfile.crunch` to reduce the number of layers by combining
  repeated `RUN` commands.
* Set Debian `apt-get` commands to `noninteractive`.
* Add support for Ubuntu 12.04 LTS and also bleeding edge 16.04.
* Add sexplib convertors for `Dockerfile.t`.
* Add `Dockerfile_distro` module to handle supported online distributions.
* Add `Dockerfile.label` to support Docker 1.6 metadata labels.
* Add `generate_dockerfiles_in_git_branches` to make it easier
  to use Docker Hub dynamic branch support to build all permutations.
* Correctly escape the `run_exec`, `entrypoint_exec` and `cmd_exec`
  JSON arrays so that the strings are quoted.
* Run `yum clean` after a Yum installation.
* Add support for Alpine Linux.
* Cleanup OPAM build directory to save container space after building from source.
* Remove support for OpenSUSE remotes, as it is no longer maintained.

v1.1.1 2015-03-11 Cambridge
---------------------------

* Add a `?prefix` argument to `install_opam_from_source`

v1.1.0 2015-01-24 Cambridge
---------------------------

* Add `Dockerfile_opam` and `Dockerfile_opam_cmdliner` modules with
  specific rules for managing OPAM installations with Dockerfiles.

v1.0.0 2014-12-30 Cambridge
---------------------------

* Initial public release.
<|MERGE_RESOLUTION|>--- conflicted
+++ resolved
@@ -1,12 +1,9 @@
 dev
 ---
 
-<<<<<<< HEAD
 - add beta repository for switches if there is a dev release
   in any of the compilers for that switch.
-=======
 - Demote Debian 9 to a Tier 2 now that Debian 10 is stable.
->>>>>>> 6fd0f239
 
 v6.2.0 2019-06-25 Cambridge
 ---------------------------
