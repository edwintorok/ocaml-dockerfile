--- conflicted
+++ resolved
@@ -1,12 +1,9 @@
 unreleased
 ----------
 
-<<<<<<< HEAD
 - Deprecate Ubuntu 23.04. (@punchagan, #213)
-=======
 - Deprecate Fedora 38. (@mtelvers, #211)
 - Deprecate Debian 10. (@shonfeder, #210)
->>>>>>> 74dca859
 - Add Ubuntu 24.04. (@mtelvers, #205)
 - Add Fedora 40, deprecate Fedora 37. (@mtelvers, #203)
 - Add Fedora 39. (@MisterDA #200)
