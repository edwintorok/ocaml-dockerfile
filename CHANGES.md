--- conflicted
+++ resolved
@@ -1,11 +1,8 @@
 unreleased
 ----------
 
-<<<<<<< HEAD
 - Deprecate Fedora 38. (@mtelvers, #211)
-=======
 - Deprecate Debian 10. (@shonfeder, #210)
->>>>>>> 0dbd046f
 - Add Ubuntu 24.04. (@mtelvers, #205)
 - Add Fedora 40, deprecate Fedora 37. (@mtelvers, #203)
 - Add Fedora 39. (@MisterDA #200)
